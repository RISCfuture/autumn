--- conflicted
+++ resolved
@@ -139,11 +139,7 @@
   
     def ctcp_version_request(handler, stem, sender, arguments)
       return unless handler == self
-<<<<<<< HEAD
-      send_ctcp_reply stem, sender[:nick], 'VERSION', "Autumn 2.0.4, a Ruby IRC framework", `uname -sr`, "http://autumn-leaves.googlecode.com/"
-=======
       send_ctcp_reply stem, sender[:nick], 'VERSION', "Autumn 3.0, a Ruby IRC framework", `uname -sr`, "http://github.com/RISCfuture/autumn"
->>>>>>> d1777acd
     end
   
     # Replies to a CTCP PING request by sending back the same arguments as a
