--- conflicted
+++ resolved
@@ -291,11 +291,7 @@
       # Leaf class name
       return self.class.to_s.to_sym if DataMapper::Repository.adapters[self.class.to_s.to_sym]
       # Leaf class name, underscored
-<<<<<<< HEAD
-      return self.class.to_s.methodize.to_sym if DataMapper::Database[self.class.to_s.methodize.to_sym]
-=======
       return self.class.to_s.methodize.to_sym if DataMapper::Repository.adapters[self.class.to_s.methodize.to_sym]
->>>>>>> d1777acd
       # I give up
       return nil
     end
@@ -531,11 +527,7 @@
     # that is running this leaf.
     
     def autumn_command(stem, sender, reply_to, msg)
-<<<<<<< HEAD
-      "Autumn version 2.0.4 (7-4-08), an IRC bot framework for Ruby (http://autumn-leaves.googlecode.com)."
-=======
       "Autumn version 3.0 (7-4-08), an IRC bot framework for Ruby (http://github.com/RISCfuture/autumn)."
->>>>>>> d1777acd
     end
     
     # Sets a custom view name to render. The name doesn't have to correspond to
