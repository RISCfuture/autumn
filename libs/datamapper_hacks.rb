# A set of hacks to make DataMapper play more nicely with classes within
# modules.

module DataMapper # :nodoc:
    
  #HACK Add module names to auto-generated class names in relationships
  #
  # When a class name is automatically inferred from a relationship name (e.g.,
  # guessing that has_many :widgets refers to a Widget class), it is necessary
  # to enclose these class names in the same modules as the calling class. For
  # example, if MyLeaf::Factory has_many :widgets, this hack will ensure the
  # inferred class name is MyLeaf::Widget, instead of just ::Widget.
  #
  # This hack is performed for each of the association types in DataMapper. An
  # :old_behavior option is given to revert to the unhacked method.
  
  module Associations # :nodoc:
    module OneToMany # :nodoc:
      class << self
        alias_method :old_setup, :setup
        def setup(name, model, options={})
          class_name = options.fetch(:class_name, Extlib::Inflection.classify(name))
          if not options[:old_behavior] and not class_name.include?('::') then
            modules = model.to_s.split('::')
            modules.pop
            modules << class_name
            options[:class_name] = modules.join('::')
          end
          old_setup(name, model, options)
        end
      end
    end
     
    module OneToOne # :nodoc:
      class << self
        alias_method :old_setup, :setup
        def setup(name, model, options={})
          class_name = options.fetch(:class_name, Extlib::Inflection.classify(name))
          if not options[:old_behavior] and not class_name.include?('::') then
            modules = model.to_s.split('::')
            modules.pop
            modules << class_name
            options[:class_name] = modules.join('::')
          end
          old_setup(name, model, options)
        end
      end
    end
        
    module ManyToOne # :nodoc:
      class << self
        alias_method :old_setup, :setup
        def setup(name, model, options={})
          class_name = options.fetch(:class_name, Extlib::Inflection.classify(name))
          if not options[:old_behavior] and not class_name.include?('::') then
            modules = model.to_s.split('::')
            modules.pop
            modules << class_name
            options[:class_name] = modules.join('::')
          end
          old_setup(name, model, options)
        end
      end
    end
  end
end

#HACK Strip module names when auto-generating table names for has-many-through
#     relationships.
#
# By default, DataMapper will not strip module names when creating the join
# tables for has-many-through relationships. So, if MyLeaf::Post has and belongs
# to many MyLeaf::Category, the join table will be called
# "my_leaf/categories_my_leaf/posts", which is clearly an invalid table name.
# This hack strips module components from a class name before generating the
# join table's name.
#
# A side effect of this hack is that no two DataMapper models for the same
# repository can share the same name, even if they are in separate modules.
#
# This also fixes a bug that can occur when script/console is launched. The
# double assignment of the relationship variable seems to mess up IRb, so it has
# been split into two assignments.

DataMapper::Associations::ManyToMany.module_eval do # :nodoc:
  def self.setup(name, model, options={})
    class_name = options.fetch(:class_name, Extlib::Inflection.classify(name))
    if not options[:old_behavior] and not class_name.include?('::') then
      modules = model.to_s.split('::')
      modules.pop
      modules << class_name
      options[:class_name] = modules.join('::')
    end
    
    assert_kind_of 'name',    name,    Symbol
    assert_kind_of 'model',   model,   DataMapper::Model
    assert_kind_of 'options', options, Hash

    repository_name = model.repository.name

    model.class_eval <<-EOS, __FILE__, __LINE__
      def #{name}(query = {})
        #{name}_association.all(query)
      end

      def #{name}=(children)
        #{name}_association.replace(children)
      end

      private

      def #{name}_association
        @#{name}_association ||= begin
          unless relationship = model.relationships(#{repository_name.inspect})[#{name.inspect}]
            raise ArgumentError, "Relationship #{name.inspect} does not exist in \#{model}"
          end
          association = Proxy.new(relationship, self)
          parent_associations << association
          association
        end
      end
    EOS

    opts = options.dup
    opts.delete(:through)
    opts[:child_model]              ||= opts.delete(:class_name)  || Extlib::Inflection.classify(name)
    opts[:parent_model]             =   model
    opts[:repository_name]          =   repository_name
    opts[:remote_relationship_name] ||= opts.delete(:remote_name) || name
    opts[:parent_key]               =   opts[:parent_key]
    opts[:child_key]                =   opts[:child_key]
    opts[:mutable]                  =   true

    names        = [ opts[:child_model].demodulize, opts[:parent_model].name.demodulize ].sort
    model_name   = names.join
    storage_name = Extlib::Inflection.tableize(Extlib::Inflection.pluralize(names[0]) + names[1])
    model_module = model.to_s.split('::')
    model_module.pop
    model_module = model_module.join('::')
    

    opts[:near_relationship_name] = Extlib::Inflection.tableize(model_name).to_sym

    model.has(model.n, opts[:near_relationship_name], :old_behavior => true)

    relationship = DataMapper::Associations::RelationshipChain.new(opts)
    model.relationships(repository_name)[name] = relationship

    unless Object.const_defined?(model_name)
      bts = names.collect do |name|
        "belongs_to #{Extlib::Inflection.underscore(name).to_sym.inspect}"
      end
      
      Object.const_get(model_module).module_eval <<-EOS, __FILE__, __LINE__
        class #{model_name}
          include DataMapper::Resource
          
          #def self.name; #{model_name.inspect} end
          #def self.default_repository_name; #{repository_name.inspect} end
          def self.many_to_many; true end
          
          storage_names[#{repository_name.inspect}] = #{storage_name.inspect}
          
          #{bts.join("\n")}
        end
      EOS
    end

    relationship
  end
end

#HACK Update methods in RelationshipChain to use the scoped repository.
#
# This hack will update methods to use the currently-scoped repository, instead
# of always using the default repository.

<<<<<<< HEAD
module DataMapper
  module Associations
    class RelationshipChain
=======
module DataMapper # :nodoc:
  module Associations # :nodoc:
    class RelationshipChain # :nodoc:
>>>>>>> a50d4023
      def near_relationship
        parent_model.relationships(repository.name)[@near_relationship_name]
      end
  
      def remote_relationship
        near_relationship.child_model.relationships(repository.name)[@remote_relationship_name] ||
          near_relationship.child_model.relationships(repository.name)[@remote_relationship_name.to_s.singularize.to_sym]
      end
    end
  end
end

DataMapper::Model.class_eval do
  
  #HACK Determine the child key from the given repository, not the default one.
  #
  # Updates this method to use the hacked child_key method.
  
  def properties_with_subclasses(repository_name = default_repository_name)
    properties = DataMapper::PropertySet.new
    ([ self ].to_set + (respond_to?(:descendants) ? descendants : [])).each do |model|
      model.relationships(repository_name).each_value { |relationship| relationship.child_key(repository_name) }
      model.many_to_one_relationships.each do |relationship| relationship.child_key(repository_name) end
      model.properties(repository_name).each do |property|
        properties << property unless properties.has_property?(property.name)
      end
    end
    properties
  end
end

DataMapper::Associations::Relationship.class_eval do
  
  #HACK Determine the child key from the given repository, not the default one.
  #
  # Updates this method to take a repository name. The child key will be
  # determined from the properties scoped to the given repository.
  #
  # The @child_key class variable is changed to a hash that maps repository
  # names to the appropriate key.
  
  def child_key(repository_name=nil)
    repository_name ||= repository.name
    @child_key ||= Hash.new
    @child_key[repository_name] ||= begin
      model_properties = child_model.properties(repository_name)

      child_key = parent_key(repository_name).zip(@child_properties || []).map do |parent_property,property_name|
        # TODO: use something similar to DM::NamingConventions to determine the property name
        parent_name = Extlib::Inflection.underscore(Extlib::Inflection.demodulize(parent_model.base_model.name))
        property_name ||= "#{parent_name}_#{parent_property.name}".to_sym

        if model_properties.has_property?(property_name)
          model_properties[property_name]
        else
          options = {}

          [ :length, :precision, :scale ].each do |option|
            options[option] = parent_property.send(option)
          end

          # NOTE: hack to make each many to many child_key a true key,
          # until I can figure out a better place for this check
          if child_model.respond_to?(:many_to_many)
            options[:key] = true
          end

          child_model.property(property_name, parent_property.primitive, options)
        end
      end
      DataMapper::PropertySet.new(child_key)
    end
    return @child_key[repository_name]
  end
  
  #HACK Determine the parent key from the given repository, not the default one.
  #
  # Updates this method to take a repository name. The parent key will be
  # determined from the properties scoped to the given repository.
  #
  # The @parent_key class variable is changed to a hash that maps repository
  # names to the appropriate key.
  
  def parent_key(repository_name=nil)
    repository_name ||= repository.name
    @parent_key ||= Hash.new
    @parent_key[repository_name] ||= begin
      parent_key = if @parent_properties
        parent_model.properties(repository_name).slice(*@parent_properties)
      else
        parent_model.key(repository_name)
      end
      DataMapper::PropertySet.new(parent_key)
    end
    return @parent_key[repository_name]
  end
end

# Add a method to return all models defined for a repository.

DataMapper::Repository.class_eval do
  def models
    DataMapper::Resource.descendants.select { |cl| not cl.properties(name).empty? or not cl.relationships(name).empty? }
    #HACK we are assuming that if a model has properties or relationships
    #     defined for a repository, then it must be contextual to that repo
  end
end<|MERGE_RESOLUTION|>--- conflicted
+++ resolved
@@ -175,15 +175,9 @@
 # This hack will update methods to use the currently-scoped repository, instead
 # of always using the default repository.
 
-<<<<<<< HEAD
-module DataMapper
-  module Associations
-    class RelationshipChain
-=======
 module DataMapper # :nodoc:
   module Associations # :nodoc:
     class RelationshipChain # :nodoc:
->>>>>>> a50d4023
       def near_relationship
         parent_model.relationships(repository.name)[@near_relationship_name]
       end
